
/**
 * socket.io
 * Copyright(c) 2011 LearnBoost <dev@learnboost.com>
 * MIT Licensed
 */

(function (exports, io) {

  /**
   * Expose constructor.
   */

  exports.websocket = WS;

  /**
   * The WebSocket transport uses the HTML5 WebSocket API to establish an persistent
   * connection with the Socket.IO server. This transport will also be inherited by the
   * FlashSocket fallback as it provides a API compatible polyfill for the WebSockets.
   *
   * @constructor
   * @extends {io.Transport}
   * @api public
   */

  function WS (socket) {
    io.Transport.apply(this, arguments);
    // The transport type, you use this to identify which transport was chosen.
    this.name = 'websocket';
  };

  /**
   * Inherits from Transport.
   */

  io.util.inherit(WS, io.Transport);

  /**
   * Initializes a new `WebSocket` connection with the Socket.IO server. We attach
   * all the appropriate listeners to handle the responses from the server.
   *
   * @returns {Transport}
   * @api public
   */

  WS.prototype.connect = function(){
    this.socket = new WebSocket(this.prepareUrl());

    var self = this;
    this.socket.onopen = function () { self.onOpen(); };
    this.socket.onmessage = function (ev) { self.onData(ev.data); };
    this.socket.onclose = function () { self.onClose(); };
    this.socket.onerror = function (e) { self.onError(e); };

    return this;
  };
  
  /**
   * Send a message to the Socket.IO server. The message will automatically be encoded
   * in the correct message format.
   *
   * @returns {Transport}
   * @api public
   */

  WS.prototype.send = function (data) {
    if (this.socket) {
<<<<<<< HEAD
      this.socket.send(io.encodePayload([data]));
=======
      this.socket.send(this.parser.encodePacket(data));
>>>>>>> 02ba0d7d
    }

    return this;
  };

  /**
   * Disconnect the established `WebSocket` connection.
   *
   * @returns {Transport}
   * @api public
   */

  WS.prototype.close = function(){
    if (this.socket) {
      this.socket.close();
    }

    return this;
  };

  /**
   * Handle the errors that `WebSocket` might be giving when we
   * are attempting to connect or send messages.
   *
   * @param {Error} e The error.
   * @api private
   */

  WS.prototype.onError = function(e){
    this.socket.onError(e);
  };

  /**
   * Returns the appropriate scheme for the URI generation.
   *
   * @api private
   */
  WS.prototype.scheme = function(){
    return (this.socket.options.secure ? 'wss' : 'ws');
  };

  /**
   * Checks if the browser has support for native `WebSockets` and that
   * it's not the polyfill created for the FlashSocket transport.
   *
   * @return {Boolean}
   * @api public
   */

  WS.check = function(){
    return !! window.WebSocket;
  };

  /**
   * Check if the `WebSocket` transport support cross domain communications.
   *
   * @returns {Boolean}
   * @api public
   */

  WS.xdomainCheck = function(){
    return true;
  };

})(
    'undefined' != typeof io ? io.Transport : module.exports
  , 'undefined' != typeof io ? io : module.parent.exports
);<|MERGE_RESOLUTION|>--- conflicted
+++ resolved
@@ -65,11 +65,7 @@
 
   WS.prototype.send = function (data) {
     if (this.socket) {
-<<<<<<< HEAD
-      this.socket.send(io.encodePayload([data]));
-=======
       this.socket.send(this.parser.encodePacket(data));
->>>>>>> 02ba0d7d
     }
 
     return this;
