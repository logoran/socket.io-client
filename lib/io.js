--- conflicted
+++ resolved
@@ -161,14 +161,8 @@
 
     var options = {
         host: uri.host
-<<<<<<< HEAD
-      , secure: uri.protocol == 'https'
-      , port: uri.port || 80
-      , query: uri.query || ''
-=======
       , secure: 'https' == uri.protocol
       , port: uri.port || ('https' == uri.protocol ? 443 : 80)
->>>>>>> d43ed6aa
     };
 
     io.util.merge(options, details);
