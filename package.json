--- conflicted
+++ resolved
@@ -16,11 +16,7 @@
     "component-bind": "1.0.0",
     "component-emitter": "1.2.0",
     "object-component": "0.0.3",
-<<<<<<< HEAD
-    "socket.io-parser": "2.2.3",
-=======
     "socket.io-parser": "2.2.4",
->>>>>>> 6527a4bf
     "has-binary": "0.1.6",
     "indexof": "0.0.1",
     "parseuri": "0.0.2",
@@ -28,16 +24,6 @@
     "backo2": "1.0.2"
   },
   "devDependencies": {
-<<<<<<< HEAD
-=======
-    "socket.io": "1.3.4",
-    "mocha": "1.16.2",
-    "zuul": "rase-/zuul#9d3a02",
-    "istanbul": "0.2.1",
-    "expect.js": "0.2.0",
-    "uglify-js": "2.4.15",
-    "browserify": "4.2.1",
->>>>>>> 6527a4bf
     "base64-arraybuffer": "0.1.0",
     "browserify": "4.2.1",
     "expect.js": "0.2.0",
